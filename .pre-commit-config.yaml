--- conflicted
+++ resolved
@@ -53,16 +53,6 @@
         types_or: [yaml, markdown, html, css, scss, javascript, json]
         args: [--prose-wrap=always]
 
-<<<<<<< HEAD
-=======
-  - repo: https://github.com/astral-sh/ruff-pre-commit
-    rev: "v0.12.4"
-    hooks:
-      - id: ruff
-        args: ["--fix", "--show-fixes"]
-      - id: ruff-format
-
->>>>>>> e25d2703
   - repo: https://github.com/pre-commit/mirrors-mypy
     rev: "v1.17.0"
     hooks:
