[project]
authors = ["Don Setiawan", "Ayush Nag"]
channels = ["conda-forge"]
description = "Python Binding for HPX C++ library"
name = "hpyx"
platforms = ["linux-64", "osx-64", "osx-arm64"]
version = "0.1.0"

[tasks]
get-python-version = "python --version"
install-all = 'pip install --verbose -e ".[all]"'
install = 'pip install --force-reinstall --verbose -e "."'
uninstall = "pip uninstall -y hpyx"

[tasks.lint]
cmd = ["pre-commit", "run", "--all-files", "--show-diff-on-failure"]
depends-on = ["pre-commit-clean"]

[tasks.benchmark]
args = [{ "arg" = "keyword_expression", "default" = "" }]
cmd = ["pytest", "./benchmarks", "-k", "'{{keyword_expression}}'", "--benchmark-group-by=func", "--benchmark-warmup=on", "--benchmark-min-rounds=3", "--benchmark-time-unit=ms"]

[tasks.pre-commit-clean]
cmd = ["pre-commit", "clean"]

[tasks.test]
cmd = ["pytest", "--tb=short", "--disable-warnings", "-v"]
depends-on = ["install"]

[tasks.build-wheel]
cmd = ["uv", "build"]

[dependencies]
cmake = ">=3.15,<3.29"
cxx-compiler = ">=1.8.0,<2"
make = ">=4.4.1,<5"
clang = ">=17.0.6,<18"
nanobind = ">=2.7.0,<3"
<<<<<<< HEAD
libboost-headers = ">=1.88.0,<2"
threadpoolctl = ">=3.6.0,<4"
pytest-benchmark = ">=5.1.0,<6"
=======
libboost-headers = ">=1.86.0,<2"
>>>>>>> def1e4e6

[environments]
py313t = ["test", "python", "py313t", "hpx"]
py313 = ["test", "python", "py313", "hpx"]
build313t = ["build", "python", "py313t", "hpx"]
py313t-latest = ["test", "python", "py313t", "hpx-latest"]
py313-latest = ["test", "python", "py313", "hpx-latest"]

# Latest HPX Dependencies
# The following configuration is for the latest HPX version,
# which is not yet available in conda-forge.
[feature.hpx-latest.host-dependencies]
ninja = ">=1.13.0,<2"
libhwloc = ">=2.11.2,<3"
libboost-devel = ">=1.86.0,<2"
mimalloc = ">=3.0.1,<4"
gperftools = ">=2.10,<3"
asio = ">=1.29.0,<2"

[feature.hpx-latest.tasks.fetch-hpx-source]
cmd = "git submodule update --init"

[feature.hpx-latest.tasks.set-hpx-version]
args = [
    { "arg" = "tag", "default" = "v1.11.0-rc1" },
]
cmd = [
    "git",
    "checkout",
    "{{ tag }}",
]
cwd = "vendor/hpx"
depends-on = ["fetch-hpx-source"]

[feature.hpx-latest.tasks]
build = { cmd = ["../../scripts/build.sh"], cwd = "vendor/hpx" }
build-hpx-latest = { depends-on = ["set-hpx-version", "build"] }
install-all = { cmd = 'pip install --verbose -e ".[all]"', depends-on = [
    "build-hpx-latest",
] }
install = { cmd = 'pip install --force-reinstall --verbose "."', depends-on = [
    "build-hpx-latest",
] }
uninstall = "pip uninstall -y hpyx"

# Conda stable hpx dependencies
[feature.hpx.dependencies]
hpx = ">=1.10.0,<2"

# Python Package Dependencies
[feature.python.dependencies]
pip = ">=25.0.1,<26"

# Python Versions Dependencies
[feature.py313t.dependencies]
python-freethreading = ">=3.13.3,<4"

[feature.py313.dependencies]
python = ">=3.13.3,<4"

# Build Dependencies
[feature.build.pypi-dependencies]
build = ">=1.2.2.post1, <2"

[feature.build.dependencies]
scikit-build-core = "*"
uv = ">=0.6.17,<0.7"


[feature.test.dependencies]
pytest = ">=8.3.5,<9"<|MERGE_RESOLUTION|>--- conflicted
+++ resolved
@@ -36,13 +36,9 @@
 make = ">=4.4.1,<5"
 clang = ">=17.0.6,<18"
 nanobind = ">=2.7.0,<3"
-<<<<<<< HEAD
 libboost-headers = ">=1.88.0,<2"
 threadpoolctl = ">=3.6.0,<4"
 pytest-benchmark = ">=5.1.0,<6"
-=======
-libboost-headers = ">=1.86.0,<2"
->>>>>>> def1e4e6
 
 [environments]
 py313t = ["test", "python", "py313t", "hpx"]
